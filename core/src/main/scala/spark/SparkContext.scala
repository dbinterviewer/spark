--- conflicted
+++ resolved
@@ -99,38 +99,20 @@
     
     master match {
       case "local" => 
-<<<<<<< HEAD
-        new LocalScheduler(1, 0)
-      
-=======
         new LocalScheduler(1, 0, this)
 
->>>>>>> 0121a26b
       case LOCAL_N_REGEX(threads) => 
         new LocalScheduler(threads.toInt, 0, this)
 
       case LOCAL_N_FAILURES_REGEX(threads, maxFailures) =>
-<<<<<<< HEAD
-        new LocalScheduler(threads.toInt, maxFailures.toInt)
-      
-=======
         new LocalScheduler(threads.toInt, maxFailures.toInt, this)
 
->>>>>>> 0121a26b
       case SPARK_REGEX(sparkUrl) =>
         val scheduler = new ClusterScheduler(this)
         val backend = new SparkDeploySchedulerBackend(scheduler, this, sparkUrl, frameworkName)
         scheduler.initialize(backend)
         scheduler
       
-<<<<<<< HEAD
-      case "standalone" =>
-        val scheduler = new ClusterScheduler(this)
-        val backend = new StandaloneSchedulerBackend(scheduler, this.env.actorSystem)
-        scheduler.initialize(backend)
-        scheduler
-        
-=======
       case LOCAL_CLUSTER_REGEX(numSlaves, coresPerSlave, memoryPerlave) =>
         val scheduler = new ClusterScheduler(this)
         val localCluster = new LocalSparkCluster(numSlaves.toInt, coresPerSlave.toInt, memoryPerlave.toInt)
@@ -142,7 +124,6 @@
         }
         scheduler
 
->>>>>>> 0121a26b
       case _ =>
         MesosNativeLibrary.load()
         val scheduler = new ClusterScheduler(this)
